version: '3'

# Configuration environment variables:
# - DATAFLOW_VERSION and SKIPPER_VERSION specify what DataFlow and Skipper image versions to use.
# - STREAM_APPS_URI and TASK_APPS_URI are used to specify what Stream and Task applications to pre-register.
# - HOST_MOUNT_PATH and DOCKER_MOUNT_PATH are used to set the host and docker mount folders.
#   If not set HOST_MOUNT_PATH defaults to the local host folder where the docker compose is being started.
#   If not set DOCKER_MOUNT_PATH defaults to /home/cnb/scdf on dataflow-server and skipper containers.
#   Example to mount the local Maven repository: HOST_MOUNT_PATH=~/.m2 DOCKER_MOUNT_PATH=/home/cnb/.m2  docker-compose up
# - APPS_PORT_RANGE allows you to override the port range exported by the Skipper server. By default the APPS_PORT_RANGE
#   must supersede the local deployer's PORTRANGE_LOW and PORTRANGE_HIGH - the ports assigned to the stream apps run inside the Skipper container.
#   The stream apps tha run in their own docker containers must set [DOCKER_PORTRANGE_LOW, DOCKER_PORTRANGE_HIGH] range that
#   doesn't overlap with the APPS_PORT_RANGE.
#
# Exposed container ports:
# - 9393:9393               - Data Flow server port (http://localhost:9393/dashboard)
# - 7577:7577               - Skipper server port (http://localhost:7577/api)
# - 20000-20105:20000-20105 - Port range for all deployed stream applications that run inside the Skipper container (e.g. maven:// registered apps).
#                             That means you can reach the application's actuator endpoints from your host machine.
#                             The deployed stream applications that run in their own docker containers (e.g. docker:// registered apps),
#                             can be reached on the ports they expose.
services:
  mysql:
    image: mysql:5.7.25
    container_name: dataflow-mysql
    environment:
      MYSQL_DATABASE: dataflow
      MYSQL_USER: root
      MYSQL_ROOT_PASSWORD: rootpw
    expose:
      - 3306

  kafka-broker:
    image: confluentinc/cp-kafka:5.5.2
    container_name: dataflow-kafka
    expose:
      - "9092"
    environment:
      - KAFKA_ADVERTISED_LISTENERS=PLAINTEXT://kafka-broker:9092
      - KAFKA_ZOOKEEPER_CONNECT=zookeeper:2181
      - KAFKA_ADVERTISED_HOST_NAME=kafka-broker
      - KAFKA_OFFSETS_TOPIC_REPLICATION_FACTOR=1
      - KAFKA_LOG4J_ROOT_LOGLEVEL=ERROR
      - KAFKA_LOG4J_LOGGERS=org.apache.zookeeper=ERROR,org.apache.kafka=ERROR,kafka=ERROR,kafka.cluster=ERROR,kafka.controller=ERROR,kafka.coordinator=ERROR,kafka.log=ERROR,kafka.server=ERROR,kafka.zookeeper=ERROR,state.change.logger=ERROR
    depends_on:
      - zookeeper

  zookeeper:
    image: confluentinc/cp-zookeeper:5.5.2
    container_name: dataflow-kafka-zookeeper
    expose:
      - "2181"
    environment:
      - ZOOKEEPER_CLIENT_PORT=2181

  dataflow-server:
    user: root
<<<<<<< HEAD
    image: springcloud/spring-cloud-dataflow-server:${DATAFLOW_VERSION:-@project.version@}
=======
    image: springcloud/spring-cloud-dataflow-server:${DATAFLOW_VERSION:-@project.version@}${BP_JVM_VERSION:-}
>>>>>>> d99f574f
    container_name: dataflow-server
    ports:
      - "9393:9393"
    environment:
      - SPRING_CLOUD_DATAFLOW_APPLICATIONPROPERTIES_STREAM_SPRING_CLOUD_STREAM_KAFKA_BINDER_BROKERS=PLAINTEXT://kafka-broker:9092
      - SPRING_CLOUD_DATAFLOW_APPLICATIONPROPERTIES_STREAM_SPRING_CLOUD_STREAM_KAFKA_STREAMS_BINDER_BROKERS=PLAINTEXT://kafka-broker:9092
      - SPRING_CLOUD_DATAFLOW_APPLICATIONPROPERTIES_STREAM_SPRING_CLOUD_STREAM_KAFKA_BINDER_ZKNODES=zookeeper:2181
      - SPRING_CLOUD_DATAFLOW_APPLICATIONPROPERTIES_STREAM_SPRING_CLOUD_STREAM_KAFKA_STREAMS_BINDER_ZKNODES=zookeeper:2181

      - SPRING_CLOUD_DATAFLOW_APPLICATIONPROPERTIES_STREAM_SPRING_KAFKA_STREAMS_PROPERTIES_METRICS_RECORDING_LEVEL=DEBUG
      # Set CLOSECONTEXTENABLED=true to ensure that the CRT launcher is closed.
      - SPRING_CLOUD_DATAFLOW_APPLICATIONPROPERTIES_TASK_SPRING_CLOUD_TASK_CLOSECONTEXTENABLED=true

      - SPRING_CLOUD_SKIPPER_CLIENT_SERVER_URI=${SKIPPER_URI:-http://skipper-server:7577}/api

      - SPRING_DATASOURCE_URL=jdbc:mysql://mysql:3306/dataflow
      - SPRING_DATASOURCE_USERNAME=root
      - SPRING_DATASOURCE_PASSWORD=rootpw
      - SPRING_DATASOURCE_DRIVER_CLASS_NAME=org.mariadb.jdbc.Driver
      # (Optionally) authenticate the default Docker Hub access for the App Metadata access.
      - SPRING_CLOUD_DATAFLOW_CONTAINER_REGISTRY_CONFIGURATIONS_DEFAULT_USER=${METADATA_DEFAULT_DOCKERHUB_USER}
      - SPRING_CLOUD_DATAFLOW_CONTAINER_REGISTRY_CONFIGURATIONS_DEFAULT_SECRET=${METADATA_DEFAULT_DOCKERHUB_PASSWORD}

      - SPRING_CLOUD_DATAFLOW_CONTAINER_REGISTRYCONFIGURATIONS_DEFAULT_USER=${METADATA_DEFAULT_DOCKERHUB_USER}
      - SPRING_CLOUD_DATAFLOW_CONTAINER_REGISTRYCONFIGURATIONS_DEFAULT_SECRET=${METADATA_DEFAULT_DOCKERHUB_PASSWORD}
    depends_on:
      - kafka-broker
      - skipper-server
    entrypoint: >
      bin/sh -c "
         apt-get update && apt-get install --no-install-recommends -y wget &&
         wget --no-check-certificate -P /tmp/ https://raw.githubusercontent.com/vishnubob/wait-for-it/master/wait-for-it.sh &&
         chmod a+x /tmp/wait-for-it.sh &&
         /tmp/wait-for-it.sh mysql:3306 -- /cnb/process/web"
    restart: always
    volumes:
      - ${HOST_MOUNT_PATH:-.}:${DOCKER_MOUNT_PATH:-/home/cnb/scdf}

  app-import-stream:
    image: springcloud/baseimage:1.0.0
    container_name: dataflow-app-import-stream
    depends_on:
      - dataflow-server
    command: >
      /bin/sh -c "
        ./wait-for-it.sh -t 360 dataflow-server:9393;
        wget -qO- '${DATAFLOW_URI:-http://dataflow-server:9393}/apps' --no-check-certificate --post-data='uri=${STREAM_APPS_URI:-https://dataflow.spring.io/kafka-maven-latest&force=true}';
        wget -qO- '${DATAFLOW_URI:-http://dataflow-server:9393}/apps/sink/ver-log/3.0.1' --no-check-certificate --post-data='uri=maven://org.springframework.cloud.stream.app:log-sink-kafka:3.0.1';
        wget -qO- '${DATAFLOW_URI:-http://dataflow-server:9393}/apps/sink/ver-log/2.1.5.RELEASE' --no-check-certificate --post-data='uri=maven://org.springframework.cloud.stream.app:log-sink-kafka:2.1.5.RELEASE';
        wget -qO- '${DATAFLOW_URI:-http://dataflow-server:9393}/apps/sink/dataflow-tasklauncher/${DATAFLOW_VERSION:-@project.version@}' --no-check-certificate --post-data='uri=maven://org.springframework.cloud:spring-cloud-dataflow-tasklauncher-sink-kafka:${DATAFLOW_VERSION:-@project.version@}';
        echo 'Maven Stream apps imported'"

  app-import-task:
    image: springcloud/baseimage:1.0.0
    container_name: dataflow-app-import-task
    depends_on:
      - dataflow-server
    command: >
      /bin/sh -c "
        ./wait-for-it.sh -t 360 dataflow-server:9393;
        wget -qO- '${DATAFLOW_URI:-http://dataflow-server:9393}/apps' --no-check-certificate --post-data='uri=${TASK_APPS_URI:-https://dataflow.spring.io/task-maven-latest&force=true}';
        echo 'Maven Task apps imported'"

  skipper-server:
    user: root
<<<<<<< HEAD
    image: springcloud/spring-cloud-skipper-server:${SKIPPER_VERSION:-@spring-cloud-skipper.version@}
=======
    image: springcloud/spring-cloud-skipper-server:${SKIPPER_VERSION:-@spring-cloud-skipper.version@}${BP_JVM_VERSION:-}
>>>>>>> d99f574f
    container_name: skipper
    ports:
      - "7577:7577"
      - ${APPS_PORT_RANGE:-20000-20195:20000-20195}
    environment:
      - SPRING_CLOUD_SKIPPER_SERVER_PLATFORM_LOCAL_ACCOUNTS_DEFAULT_PORTRANGE_LOW=20000
      - SPRING_CLOUD_SKIPPER_SERVER_PLATFORM_LOCAL_ACCOUNTS_DEFAULT_PORTRANGE_HIGH=20190
      - SPRING_DATASOURCE_URL=jdbc:mysql://mysql:3306/dataflow
      - SPRING_DATASOURCE_USERNAME=root
      - SPRING_DATASOURCE_PASSWORD=rootpw
      - SPRING_DATASOURCE_DRIVER_CLASS_NAME=org.mariadb.jdbc.Driver
      - LOGGING_LEVEL_ORG_SPRINGFRAMEWORK_CLOUD_SKIPPER_SERVER_DEPLOYER=ERROR
    entrypoint: >
      bin/sh -c "
         apt-get update && apt-get install --no-install-recommends -y wget &&
         wget --no-check-certificate -P /tmp/ https://raw.githubusercontent.com/vishnubob/wait-for-it/master/wait-for-it.sh &&
         chmod a+x /tmp/wait-for-it.sh &&
         /tmp/wait-for-it.sh mysql:3306 -- /cnb/process/web"
    restart: always
    volumes:
      - ${HOST_MOUNT_PATH:-.}:${DOCKER_MOUNT_PATH:-/home/cnb/scdf}<|MERGE_RESOLUTION|>--- conflicted
+++ resolved
@@ -55,11 +55,7 @@
 
   dataflow-server:
     user: root
-<<<<<<< HEAD
-    image: springcloud/spring-cloud-dataflow-server:${DATAFLOW_VERSION:-@project.version@}
-=======
     image: springcloud/spring-cloud-dataflow-server:${DATAFLOW_VERSION:-@project.version@}${BP_JVM_VERSION:-}
->>>>>>> d99f574f
     container_name: dataflow-server
     ports:
       - "9393:9393"
@@ -125,11 +121,7 @@
 
   skipper-server:
     user: root
-<<<<<<< HEAD
-    image: springcloud/spring-cloud-skipper-server:${SKIPPER_VERSION:-@spring-cloud-skipper.version@}
-=======
     image: springcloud/spring-cloud-skipper-server:${SKIPPER_VERSION:-@spring-cloud-skipper.version@}${BP_JVM_VERSION:-}
->>>>>>> d99f574f
     container_name: skipper
     ports:
       - "7577:7577"
