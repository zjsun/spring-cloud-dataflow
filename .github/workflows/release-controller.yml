--- conflicted
+++ resolved
@@ -29,11 +29,7 @@
               "workflow_dispatch": {
                 "owner": "spring-cloud",
                 "repo": "spring-cloud-dataflow-build",
-<<<<<<< HEAD
-                "ref": "2.8.x",
-=======
                 "ref": "2.9.x",
->>>>>>> d99f574f
                 "workflow": "release-worker.yml"
               }
             },
@@ -43,11 +39,7 @@
               "workflow_dispatch": {
                 "owner": "spring-cloud",
                 "repo": "spring-cloud-dataflow-common",
-<<<<<<< HEAD
-                "ref": "2.8.x",
-=======
                 "ref": "2.9.x",
->>>>>>> d99f574f
                 "workflow": "release-worker.yml"
               }
             },
@@ -57,11 +49,7 @@
               "workflow_dispatch": {
                 "owner": "spring-cloud",
                 "repo": "spring-cloud-deployer",
-<<<<<<< HEAD
-                "ref": "2.6.x",
-=======
                 "ref": "2.9.x",
->>>>>>> d99f574f
                 "workflow": "release-worker.yml"
               }
             },
@@ -71,11 +59,7 @@
               "workflow_dispatch": {
                 "owner": "spring-cloud",
                 "repo": "spring-cloud-deployer-local",
-<<<<<<< HEAD
-                "ref": "2.6.x",
-=======
                 "ref": "2.9.x",
->>>>>>> d99f574f
                 "workflow": "release-worker.yml"
               }
             },
@@ -85,11 +69,7 @@
               "workflow_dispatch": {
                 "owner": "spring-cloud",
                 "repo": "spring-cloud-deployer-cloudfoundry",
-<<<<<<< HEAD
-                "ref": "2.6.x",
-=======
                 "ref": "2.9.x",
->>>>>>> d99f574f
                 "workflow": "release-worker.yml"
               }
             },
@@ -99,11 +79,7 @@
               "workflow_dispatch": {
                 "owner": "spring-cloud",
                 "repo": "spring-cloud-deployer-kubernetes",
-<<<<<<< HEAD
-                "ref": "2.6.x",
-=======
                 "ref": "2.9.x",
->>>>>>> d99f574f
                 "workflow": "release-worker.yml"
               }
             },
@@ -113,11 +89,7 @@
               "workflow_dispatch": {
                 "owner": "spring-cloud",
                 "repo": "spring-cloud-common-security-config",
-<<<<<<< HEAD
-                "ref": "1.6.x",
-=======
                 "ref": "2.9.x",
->>>>>>> d99f574f
                 "workflow": "release-worker.yml"
               }
             },
@@ -127,11 +99,7 @@
               "workflow_dispatch": {
                 "owner": "spring-cloud",
                 "repo": "spring-cloud-skipper",
-<<<<<<< HEAD
-                "ref": "2.7.x",
-=======
                 "ref": "2.9.x",
->>>>>>> d99f574f
                 "workflow": "release-worker.yml"
               }
             },
@@ -141,11 +109,7 @@
               "workflow_dispatch": {
                 "owner": "spring-cloud",
                 "repo": "spring-cloud-dataflow-ui",
-<<<<<<< HEAD
-                "ref": "3.1.x",
-=======
                 "ref": "2.9.x",
->>>>>>> d99f574f
                 "workflow": "release-worker.yml"
               }
             },
@@ -155,11 +119,7 @@
               "workflow_dispatch": {
                 "owner": "spring-cloud",
                 "repo": "spring-cloud-dataflow",
-<<<<<<< HEAD
-                "ref": "2.8.x",
-=======
                 "ref": "2.9.x",
->>>>>>> d99f574f
                 "workflow": "release-worker.yml"
               }
             },
@@ -169,11 +129,7 @@
               "workflow_dispatch": {
                 "owner": "spring-cloud",
                 "repo": "spring-cloud-dataflow",
-<<<<<<< HEAD
-                "ref": "2.8.x",
-=======
                 "ref": "2.9.x",
->>>>>>> d99f574f
                 "workflow": "promote-release.yml"
               }
             },
@@ -183,11 +139,7 @@
               "workflow_dispatch": {
                 "owner": "spring-cloud",
                 "repo": "spring-cloud-dataflow",
-<<<<<<< HEAD
-                "ref": "2.8.x",
-=======
                 "ref": "2.9.x",
->>>>>>> d99f574f
                 "workflow": "central-release.yml"
               }
             },
@@ -197,11 +149,7 @@
               "workflow_dispatch": {
                 "owner": "spring-cloud",
                 "repo": "spring-cloud-dataflow",
-<<<<<<< HEAD
-                "ref": "2.8.x",
-=======
                 "ref": "2.9.x",
->>>>>>> d99f574f
                 "workflow": "github-release.yml"
               }
             },
