--- conflicted
+++ resolved
@@ -27,11 +27,7 @@
               "workflow_dispatch": {
                 "owner": "spring-cloud",
                 "repo": "spring-cloud-dataflow-build",
-<<<<<<< HEAD
-                "ref": "2.8.x",
-=======
                 "ref": "2.9.x",
->>>>>>> d99f574f
                 "workflow": "next-dev-version-worker.yml"
               }
             },
@@ -41,11 +37,7 @@
               "workflow_dispatch": {
                 "owner": "spring-cloud",
                 "repo": "spring-cloud-dataflow-common",
-<<<<<<< HEAD
-                "ref": "2.8.x",
-=======
                 "ref": "2.9.x",
->>>>>>> d99f574f
                 "workflow": "next-dev-version-worker.yml"
               }
             },
@@ -55,11 +47,7 @@
               "workflow_dispatch": {
                 "owner": "spring-cloud",
                 "repo": "spring-cloud-deployer",
-<<<<<<< HEAD
-                "ref": "2.6.x",
-=======
                 "ref": "2.9.x",
->>>>>>> d99f574f
                 "workflow": "next-dev-version-worker.yml"
               }
             },
@@ -69,11 +57,7 @@
               "workflow_dispatch": {
                 "owner": "spring-cloud",
                 "repo": "spring-cloud-deployer-local",
-<<<<<<< HEAD
-                "ref": "2.6.x",
-=======
                 "ref": "2.9.x",
->>>>>>> d99f574f
                 "workflow": "next-dev-version-worker.yml"
               }
             },
@@ -83,11 +67,7 @@
               "workflow_dispatch": {
                 "owner": "spring-cloud",
                 "repo": "spring-cloud-deployer-cloudfoundry",
-<<<<<<< HEAD
-                "ref": "2.6.x",
-=======
                 "ref": "2.9.x",
->>>>>>> d99f574f
                 "workflow": "next-dev-version-worker.yml"
               }
             },
@@ -97,11 +77,7 @@
               "workflow_dispatch": {
                 "owner": "spring-cloud",
                 "repo": "spring-cloud-deployer-kubernetes",
-<<<<<<< HEAD
-                "ref": "2.6.x",
-=======
                 "ref": "2.9.x",
->>>>>>> d99f574f
                 "workflow": "next-dev-version-worker.yml"
               }
             },
@@ -111,11 +87,7 @@
               "workflow_dispatch": {
                 "owner": "spring-cloud",
                 "repo": "spring-cloud-common-security-config",
-<<<<<<< HEAD
-                "ref": "1.6.x",
-=======
                 "ref": "2.9.x",
->>>>>>> d99f574f
                 "workflow": "next-dev-version-worker.yml"
               }
             },
@@ -125,11 +97,7 @@
               "workflow_dispatch": {
                 "owner": "spring-cloud",
                 "repo": "spring-cloud-skipper",
-<<<<<<< HEAD
-                "ref": "2.7.x",
-=======
                 "ref": "2.9.x",
->>>>>>> d99f574f
                 "workflow": "next-dev-version-worker.yml"
               }
             },
@@ -139,11 +107,7 @@
               "workflow_dispatch": {
                 "owner": "spring-cloud",
                 "repo": "spring-cloud-dataflow-ui",
-<<<<<<< HEAD
-                "ref": "3.1.x",
-=======
                 "ref": "2.9.x",
->>>>>>> d99f574f
                 "workflow": "next-dev-version-worker.yml"
               }
             },
@@ -153,11 +117,7 @@
               "workflow_dispatch": {
                 "owner": "spring-cloud",
                 "repo": "spring-cloud-dataflow",
-<<<<<<< HEAD
-                "ref": "2.8.x",
-=======
                 "ref": "2.9.x",
->>>>>>> d99f574f
                 "workflow": "next-dev-version-worker.yml"
               }
             },
