--- conflicted
+++ resolved
@@ -32,11 +32,7 @@
               "workflow_dispatch": {
                 "owner": "spring-cloud",
                 "repo": "spring-cloud-dataflow-build",
-<<<<<<< HEAD
-                "ref": "2.8.x",
-=======
                 "ref": "2.9.x",
->>>>>>> d99f574f
                 "workflow": "milestone-worker.yml"
               }
             },
@@ -46,11 +42,7 @@
               "workflow_dispatch": {
                 "owner": "spring-cloud",
                 "repo": "spring-cloud-dataflow-common",
-<<<<<<< HEAD
-                "ref": "2.8.x",
-=======
                 "ref": "2.9.x",
->>>>>>> d99f574f
                 "workflow": "milestone-worker.yml"
               }
             },
@@ -60,11 +52,7 @@
               "workflow_dispatch": {
                 "owner": "spring-cloud",
                 "repo": "spring-cloud-deployer",
-<<<<<<< HEAD
-                "ref": "2.6.x",
-=======
                 "ref": "2.9.x",
->>>>>>> d99f574f
                 "workflow": "milestone-worker.yml"
               }
             },
@@ -74,11 +62,7 @@
               "workflow_dispatch": {
                 "owner": "spring-cloud",
                 "repo": "spring-cloud-deployer-local",
-<<<<<<< HEAD
-                "ref": "2.6.x",
-=======
                 "ref": "2.9.x",
->>>>>>> d99f574f
                 "workflow": "milestone-worker.yml"
               }
             },
@@ -88,11 +72,7 @@
               "workflow_dispatch": {
                 "owner": "spring-cloud",
                 "repo": "spring-cloud-deployer-cloudfoundry",
-<<<<<<< HEAD
-                "ref": "2.6.x",
-=======
                 "ref": "2.9.x",
->>>>>>> d99f574f
                 "workflow": "milestone-worker.yml"
               }
             },
@@ -102,11 +82,7 @@
               "workflow_dispatch": {
                 "owner": "spring-cloud",
                 "repo": "spring-cloud-deployer-kubernetes",
-<<<<<<< HEAD
-                "ref": "2.6.x",
-=======
                 "ref": "2.9.x",
->>>>>>> d99f574f
                 "workflow": "milestone-worker.yml"
               }
             },
@@ -116,11 +92,7 @@
               "workflow_dispatch": {
                 "owner": "spring-cloud",
                 "repo": "spring-cloud-common-security-config",
-<<<<<<< HEAD
-                "ref": "1.6.x",
-=======
                 "ref": "2.9.x",
->>>>>>> d99f574f
                 "workflow": "milestone-worker.yml"
               }
             },
@@ -130,11 +102,7 @@
               "workflow_dispatch": {
                 "owner": "spring-cloud",
                 "repo": "spring-cloud-skipper",
-<<<<<<< HEAD
-                "ref": "2.7.x",
-=======
                 "ref": "2.9.x",
->>>>>>> d99f574f
                 "workflow": "milestone-worker.yml"
               }
             },
@@ -144,11 +112,7 @@
               "workflow_dispatch": {
                 "owner": "spring-cloud",
                 "repo": "spring-cloud-dataflow-ui",
-<<<<<<< HEAD
-                "ref": "3.1.x",
-=======
                 "ref": "2.9.x",
->>>>>>> d99f574f
                 "workflow": "milestone-worker.yml"
               }
             },
@@ -158,11 +122,7 @@
               "workflow_dispatch": {
                 "owner": "spring-cloud",
                 "repo": "spring-cloud-dataflow",
-<<<<<<< HEAD
-                "ref": "2.8.x",
-=======
                 "ref": "2.9.x",
->>>>>>> d99f574f
                 "workflow": "milestone-worker.yml"
               }
             },
@@ -172,11 +132,7 @@
               "workflow_dispatch": {
                 "owner": "spring-cloud",
                 "repo": "spring-cloud-dataflow",
-<<<<<<< HEAD
-                "ref": "2.8.x",
-=======
                 "ref": "2.9.x",
->>>>>>> d99f574f
                 "workflow": "promote-milestone.yml"
               }
             },
@@ -186,11 +142,7 @@
               "workflow_dispatch": {
                 "owner": "spring-cloud",
                 "repo": "spring-cloud-dataflow",
-<<<<<<< HEAD
-                "ref": "2.8.x",
-=======
                 "ref": "2.9.x",
->>>>>>> d99f574f
                 "workflow": "github-release.yml"
               }
             },
