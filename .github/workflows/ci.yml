name: CI

on:
  workflow_dispatch:
  push:
    paths-ignore:
      - '.github/**'

jobs:
  build:
    if: github.repository_owner == 'spring-cloud'
    runs-on: ubuntu-latest
    steps:
    - uses: actions/checkout@v2
    # cache maven repo
    - uses: actions/cache@v2
      with:
        path: ~/.m2/repository
        key: ${{ runner.os }}-m2-${{ hashFiles('**/pom.xml') }}
        restore-keys: |
          ${{ runner.os }}-m2-
    # jdk8
    - uses: actions/setup-java@v1
      with:
        java-version: 1.8
    # maven version
    - uses: jvalkeal/setup-maven@v1
      with:
        maven-version: 3.6.2
    # jfrog cli
    - uses: jfrog/setup-jfrog-cli@v1
      with:
        version: 1.46.4
      env:
        JF_ARTIFACTORY_SPRING: ${{ secrets.JF_ARTIFACTORY_SPRING }}
    # setup frog cli
    - name: Configure JFrog Cli
      run: |
        jfrog rt mvnc \
          --server-id-resolve=repo.spring.io \
          --server-id-deploy=repo.spring.io \
          --repo-resolve-releases=libs-release \
          --repo-resolve-snapshots=libs-snapshot \
          --repo-deploy-releases=release \
          --repo-deploy-snapshots=snapshot
<<<<<<< HEAD
        echo JFROG_CLI_BUILD_NAME=spring-cloud-dataflow-28x >> $GITHUB_ENV
=======
        echo JFROG_CLI_BUILD_NAME=spring-cloud-dataflow-29x >> $GITHUB_ENV
>>>>>>> d99f574f
        echo JFROG_CLI_BUILD_NUMBER=$GITHUB_RUN_NUMBER >> $GITHUB_ENV
        echo spring_cloud_dataflow_version=$(mvn help:evaluate -Dexpression=project.version -q -DforceStdout) >> $GITHUB_ENV
    # build and publish
    - name: Build and Publish
      run: |
        jfrog rt mvn clean install \
          -Pfull \
          -U -B
        jfrog rt build-publish

    # build and publish images via composite action
    - name: Build and Publish Images
      uses: ./.github/actions/build-images
      with:
        version: ${{ env.spring_cloud_dataflow_version }}
        dockerhub-username: ${{ secrets.DOCKERHUB_USERNAME }}
        dockerhub-password: ${{ secrets.DOCKERHUB_TOKEN }}

    # clean m2 cache
    - name: Clean cache
      run: |
        find ~/.m2/repository -type d -name '*SNAPSHOT' | xargs rm -fr<|MERGE_RESOLUTION|>--- conflicted
+++ resolved
@@ -43,11 +43,7 @@
           --repo-resolve-snapshots=libs-snapshot \
           --repo-deploy-releases=release \
           --repo-deploy-snapshots=snapshot
-<<<<<<< HEAD
-        echo JFROG_CLI_BUILD_NAME=spring-cloud-dataflow-28x >> $GITHUB_ENV
-=======
         echo JFROG_CLI_BUILD_NAME=spring-cloud-dataflow-29x >> $GITHUB_ENV
->>>>>>> d99f574f
         echo JFROG_CLI_BUILD_NUMBER=$GITHUB_RUN_NUMBER >> $GITHUB_ENV
         echo spring_cloud_dataflow_version=$(mvn help:evaluate -Dexpression=project.version -q -DforceStdout) >> $GITHUB_ENV
     # build and publish
